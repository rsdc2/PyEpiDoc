"""
Testing the workflow:
    - add @n ids to all <w> and <orig> elements
    - create a simple lemmatized <div>
"""
from pathlib import Path
from pyepidoc import EpiDoc
from pyepidoc.shared.testing import save_reload_and_compare_with_benchmark

from .paths import *
from ...config import FILE_WRITE_MODE

def test_add_n_ids_and_lemmatize():

    """
    Test that adds @n attributes and lemmatised words correctly
    as a separate <div>
    """

    doc = EpiDoc(INPUT / Path('ISic000001_happy.xml'))

    doc.set_n_ids()
    doc.lemmatize(lambda _: 'lemma', where = 'separate')
    doc.to_xml_file(OUTPUT / Path('ISic000001_happy.xml'))

    # Need to add test here
    assert save_reload_and_compare_with_benchmark(
        doc,
        OUTPUT / Path('ISic000001_happy.xml'), 
        BENCHMARK / Path('ISic000001_happy.xml'),
<<<<<<< HEAD
        FILE_WRITE_MODE
    )
=======
        FILE_WRITE_MODE)
>>>>>>> 89d027d5
<|MERGE_RESOLUTION|>--- conflicted
+++ resolved
@@ -28,9 +28,5 @@
         doc,
         OUTPUT / Path('ISic000001_happy.xml'), 
         BENCHMARK / Path('ISic000001_happy.xml'),
-<<<<<<< HEAD
         FILE_WRITE_MODE
-    )
-=======
-        FILE_WRITE_MODE)
->>>>>>> 89d027d5
+    )