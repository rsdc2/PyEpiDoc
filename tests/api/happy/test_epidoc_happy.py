from __future__ import annotations

from lxml import etree
from pathlib import Path

from pyepidoc.epidoc.epidoc import EpiDoc
from pyepidoc.epidoc.metadata.title_stmt import TitleStmt
from pyepidoc.shared import head
from pyepidoc.epidoc.dom import lang, line

from ...config import FILE_WRITE_MODE

import pytest

test_files_path = "tests/api/files/"

relative_filepaths = {
    'ISic000001': 'tests/api/files/single_files_untokenized/ISic000001.xml',
    'ISic000552': 'tests/api/files/single_files_tokenized/ISic000552.xml',
    'persName_nested': 'tests/api/files/persName_nested.xml',
    'line_1': 'tests/api/files/line_1.xml',
    'line_2': 'tests/api/files/line_2.xml',
    'gap': 'tests/api/files/gap.xml',
    'comma': 'tests/api/files/comma.xml',
    'leiden': 'tests/api/files/leiden.xml',
    'abbr': 'tests/api/files/abbr.xml'
}

line_2_output = 'tests/api/files/line_2_output.xml'


def test_collect_tokens():
    filepath = relative_filepaths['ISic000001']
    doc = EpiDoc(filepath)

    assert [token.normalized_form 
            for token in doc.tokens_normalized] == [
        'Dis', 
        'manibus', 
        'Zethi', 
        'vixit', 
        'annis', 
        'VI'
    ]


def test_collect_normalized():
    """
    Tests that tokens with <orig> / <reg> or <sic> / <corr> distinctions
    are use the normalized version
    """

    filepath = relative_filepaths['ISic000552']
    doc = EpiDoc(filepath)

    assert [token.normalized_form for token in doc.tokens_normalized][0:2] == [
        'Flamma', 
        'secutor'
    ]


test_date_not_before_files_and_ids = [
    ("ISic000001.xml", "ISic000001"),
    ("ISic000552.xml", "ISic000552")
]
@pytest.mark.parametrize(["filename", "doc_id"], test_date_not_before_files_and_ids)
def test_doc_id(filename: str, doc_id: str):
    """
    Test that document ID collected correctly
    """

    fp = Path(test_files_path + "single_files_untokenized") / Path(filename)
    doc = EpiDoc(fp)
    assert doc.id == doc_id 


test_doc_main_edition_is_empty_files = [
    'ISic000001_empty_main_edition.xml',
    'ISic000001_empty_main_edition_ab.xml'
]
@pytest.mark.parametrize("filename", test_doc_main_edition_is_empty_files)
def test_doc_main_edition_is_empty(filename: str):
    """
    Test that can recognise a main edition that is empty, i.e.
    no usable / tokenizable content
    """
    path = Path(test_files_path + "single_files_untokenized") / Path(filename)
    doc = EpiDoc(path)

    assert doc.main_edition is not None and doc.main_edition.is_empty
    

test_is_after_inputs = [
    ("ISic000001.xml", 50),
    ("ISic000552.xml", 200),
    ("ISic000001_dateNotBefore.xml", 50)
]
@pytest.mark.parametrize(["filename", "date_after"], test_is_after_inputs)
def test_is_after_date(filename: str, date_after: int):
    """
    
    """

    fp = Path(test_files_path + "single_files_untokenized") / Path(filename)
    doc = EpiDoc(fp)
    assert doc.is_after(date_after)
    

test_is_before_inputs = [
    ("ISic000001.xml", 300),
    ("ISic000552.xml", 500),
    ("ISic000001_dateNotBefore.xml", 300)
]
@pytest.mark.parametrize(["filename", "date_before"], test_is_before_inputs)
def test_is_before_date(filename: str, date_before: int):
    """
    
    """

    fp = Path(test_files_path + "single_files_untokenized") / Path(filename)
    doc = EpiDoc(fp)
    assert doc.is_before(date_before)


test_date_range_inputs = [
    ("ISic000001.xml", (50, 300)),
    ("ISic000552.xml", (200, 500)),
    ("ISic000001_dateNotBefore.xml", (50, 300))
]
@pytest.mark.parametrize(["filename", "date_range"], test_date_range_inputs)
def test_date_range(filename: str, date_range: tuple[int | None, int | None]):
    """
    Test that document daterange collected correctly depending on whether
    the document uses @notBefore or @notBefore-Custom
    """

    fp = Path(test_files_path + "single_files_untokenized") / Path(filename)
    doc = EpiDoc(fp)
    assert doc.daterange == date_range


def test_leiden_plus_text():
    """
    Tests that collects the leiden plus text of a 
    token correctly
    """

    fp = relative_filepaths['leiden']
    doc = EpiDoc(fp)

    leiden_strs = [token.leiden_plus_form for token in doc.tokens_no_nested]
    
    assert leiden_strs[0] == '| · Dis · '


def test_lines():
    doc_1 = EpiDoc(relative_filepaths['line_1'])

    token = head(doc_1.tokens_no_nested)
    assert token is not None

    l1 = line(token)
    assert l1 is not None
    assert l1.n == '1'

    supplied = head(token.supplied)
    assert supplied is not None
    
    l2 = line(supplied)
    assert l2 is not None

    assert l2.n == '1'

    doc_2 = EpiDoc(relative_filepaths['line_2'])
    token = head(doc_2.tokens_no_nested)
    assert token is not None

    l3 = line(token)
    assert l3 is not None

    assert l3.n == '1'
    
    second_token = doc_2.tokens_no_nested[1]
    assert second_token.text_desc == 'ambulavit'

    l4 = line(second_token)
    assert l4 is not None
    assert l4.n == '2'


@pytest.mark.parametrize("filepath", relative_filepaths.values())
def test_load_relative_filepath_from_str(filepath: str):
    doc = EpiDoc(filepath)
    assert doc.tokens_normalized != []


def test_materialclasses():
    doc = EpiDoc(relative_filepaths['ISic000001'])
    assert doc.materialclasses == ['#material.stone.marble']
<<<<<<< HEAD
    
=======
>>>>>>> b26bd948

def test_punct():
    """
    Tests that comma is removed from string version of token
    """
    doc = EpiDoc(relative_filepaths['comma']) 
    assert str(doc.tokens_no_nested[0]) == "hello"


def test_check_ns_on_load():
    """
    
    """
    _ = EpiDoc(relative_filepaths['ISic000001'])


def test_reproduces_processing_instructions():
    doc = EpiDoc(relative_filepaths['line_2'])
    doc.to_xml_file(line_2_output)
    doc_ = EpiDoc(line_2_output)
    assert len(doc.processing_instructions) == len(doc_.processing_instructions)
    assert all([str(instr) in list(map(str, doc.processing_instructions)) 
                for instr in doc_.processing_instructions])
    

def test_can_get_title_stmt():

    # Arrange
    epidoc = EpiDoc(relative_filepaths['ISic000001'])

    # Act
    title_stmt = epidoc.title_stmt

    # Assert
    assert isinstance(title_stmt, TitleStmt)<|MERGE_RESOLUTION|>--- conflicted
+++ resolved
@@ -197,10 +197,7 @@
 def test_materialclasses():
     doc = EpiDoc(relative_filepaths['ISic000001'])
     assert doc.materialclasses == ['#material.stone.marble']
-<<<<<<< HEAD
-    
-=======
->>>>>>> b26bd948
+    
 
 def test_punct():
     """
