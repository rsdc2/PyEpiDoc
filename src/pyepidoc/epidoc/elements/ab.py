--- conflicted
+++ resolved
@@ -18,21 +18,13 @@
     NoSpaceBefore,
     NonNormalized
 )
-<<<<<<< HEAD
-
-from ...xml import BaseElement
-from ...shared import head
-from ...shared.constants import XMLNS
-from ...shared.types import Base
-
-=======
+
 from pyepidoc.shared.classes import SetRelation
 from pyepidoc.xml import BaseElement
 from pyepidoc.shared import update_set_inplace, head
 from pyepidoc.shared.constants import XMLNS
 from pyepidoc.shared.types import Base
 from pyepidoc.epidoc.representable import Representable
->>>>>>> 368557f5
 from pyepidoc.epidoc.utils import descendant_atomic_tokens
 
 
