# This file contains the Edition class
# as well as a function 'prettify' for prettifying the XML of the edition

from __future__ import annotations

from itertools import chain
from typing import Optional, Sequence
import re

from lxml import etree
from lxml.etree import _Element, _ElementUnicodeResult, _Comment

from pyepidoc.xml import BaseElement
from pyepidoc.shared.constants import XMLNS
from pyepidoc.shared import default_str
from pyepidoc.shared.types import Base
from pyepidoc.shared.classes import SetRelation
from pyepidoc.shared.utils import maxone

from pyepidoc.xml.namespace import Namespace as ns

from pyepidoc.shared.constants import (
    A_TO_Z_SET, 
    TEINS, 
    XMLNS, 
    SubsumableRels,
    ROMAN_NUMERAL_CHARS,
    VALID_BASES
)

from .. import ids
from ..element import EpiDocElement
from .ab import Ab
from .expan import Expan
from .l import L
from .lb import Lb
from .lg import Lg
from ..token import Token
from .textpart import TextPart

from ..enums import (
    SpaceUnit, 
    SpaceSeparated,
    NoSpaceBefore,
    TokenCarrier, 
    AtomicTokenType, 
    SubatomicTagType, 
    CompoundTokenType, 
    ContainerType,
<<<<<<< HEAD
    N_ID_Elements
=======
    NIDElements
>>>>>>> 89d027d5
)


def prettify(
    spaceunit: str, 
    number: int, 
    edition: Edition
) -> Edition:

    """
    <div type="edition"> elements generally set xml:space="preserve".
    Accordingly, built-in pretty-printers
    do not prettify the text.
    This function prettifies the edition text in particular such that 
    <lb> tags start new lines.

    Arguments:

    spaceunit -- sets the kind of unit, whether a tab or a space,
    to be used for indenting lines.

    number -- sets the number of spaceunit for each indentation.
    """

    newlinetags = ['div', 'ab', 'lg', 'l', 'lb']


    def _get_multiplier(element: BaseElement) -> int:
        if element.tag.name in chain(
            AtomicTokenType.values(),
            CompoundTokenType.values(),
            SubatomicTagType.values()
        ): 
            return element.depth
        elif element.tag.name in ContainerType.values():
            return element.depth + 1
        raise ValueError("Cannot find multiplier for this element.")

    def _get_previous_siblings(
            elements: Sequence[BaseElement]) -> Sequence[BaseElement]:
        
        """
        Returns a list containing each element that precedes another 
        element in the input sequence. 
        """

        prevs: list[BaseElement] = []

        for element in elements:
            if element.previous_sibling is not None:
                prevs += [element.previous_sibling]

        return prevs

    def get_parents_for_first_children(
            elements: Sequence[BaseElement]
            ) -> Sequence[BaseElement]:

        """
        Returns parent elements for all first children
        """

        parents: list[BaseElement] = [] 

        for element in elements:
            if element.previous_sibling is None: # Explain why only gives parents if previous sibling is None
                if element.parent is not None:
                    parents.append(element.parent)
        
        return parents

    def prettify_first_child(element: BaseElement) -> None:
        element.text = ''.join([
            default_str(element.text).strip(),
            "\n",
            spaceunit * number * (element.depth + 1)
        ]
    )

    def prettify_lb(lb: BaseElement) -> None:
        first_parent = lb.get_first_parent_by_name(['lg', 'ab', 'div'])

        if first_parent is None:
            return

        lb.tail = ''.join([
            default_str(lb.tail).strip(),
            "\n",
            (spaceunit * number) * (first_parent.depth + 1)
        ])

    def prettify_prev(element: BaseElement) -> None:
        element.tail = ''.join([
            default_str(element.tail).strip(),
            "\n",
            (spaceunit * number) * element.depth
        ])

    def prettify_parent_of_lb(element: BaseElement) -> None:
        first_parent = element.get_first_parent_by_name(['lg', 'ab', 'div'])
        if first_parent is None:
            return

        element.text = ''.join([
            default_str(element.text).strip(),
            "\n",
            (spaceunit * number) * (first_parent.depth + 1)
        ])

    def prettify_closing_tags(elements: Sequence[BaseElement]) -> None:
        for element in elements:
            if element.child_elements == []:
                continue
            lastchild = element.child_elements[-1]
            lastchild.tail = ''.join([
                default_str(lastchild.tail).strip(),
                "\n",
                spaceunit * number * (_get_multiplier(element) - 1)
            ])
            
    # Do the pretty-printing
    for tag in newlinetags:
        desc_elems = edition.get_desc_tei_elems(elem_names=[tag])

        if tag in ['ab', 'lg']:
            for ab in desc_elems:
                prettify_first_child(ab)

        prevs = _get_previous_siblings(desc_elems)

        for prev in prevs:
            if tag == 'lb':
                # I.e. prettify the element immediately before the <lb>
                prettify_lb(prev) 

            else:
                prettify_prev(prev)

        parents = get_parents_for_first_children(desc_elems)

        for parent in parents:
            if tag == 'lb':
                prettify_parent_of_lb(parent)
            else:
                prettify_first_child(parent)

        prettify_closing_tags(
            edition.get_desc_tei_elems(
                ['ab', 'l', 'lg' 'lb', 'div']
                )
            )
        
    return edition


class Edition(EpiDocElement):

    """
    Provides services for <div type="edition> elements.
    """

    def __init__(self, e:Optional[_Element | EpiDocElement | BaseElement]=None):
        if type(e) not in [_Element, EpiDocElement, BaseElement] and \
            e is not None:
            
            raise TypeError('e should be _Element or Element type, or None.')

        if type(e) is _Element:
            self._e = e
        elif type(e) is EpiDocElement:
            self._e = e.e
        elif type(e) is BaseElement:
            self._e = e.e

        if self.tag.name != 'div':
            raise TypeError('Element should be of type <div>.')

        if self.get_attrib('type') != 'edition':
            raise TypeError('Element type attribute should be "edition".')

    @property
    def abs(self) -> list[Ab]:
        
        """
        Returns all the <ab> elements in an edition 
        as a |list| of |Ab|.
        """

        return [Ab(element._e) 
            for element in self.get_desc_tei_elems(['ab'])]

    def append_empty_ab(self) -> Ab:
        
        """
        Append an empty <ab> after all elements in the 
        <div type=edition> element.
        """

        # Create internal <ab> element: TEI requires this
        # and insert it into the Edition element

        ab_elem = etree.Element(
            _tag = ns.give_ns('ab', TEINS),
            attrib = None,
            nsmap = None
        )

        self._e.append(ab_elem)
        return Ab(ab_elem)

    @property
    def compound_tokens(self) -> list[EpiDocElement]:
        return [EpiDocElement(item) for item 
            in self.get_desc(
                CompoundTokenType.values() 
            )
        ]

    def convert_ids(self, oldbase: Base, newbase: Base) -> None:
        """
        Convert full IDs between bases
        """
        
        # TODO This needs to be more general than abs
        for ab in self.abs:
            ab.convert_ids(oldbase, newbase)

    def convert_ws_to_names(self) -> Edition:
        for ab in self.abs:
            ab.convert_words_to_names()
        
        return self

    @property
    def divs(self) -> list[BaseElement]:
        return self.get_desc_tei_elems(['div'])

    @property
    def edition_text(self) -> str:
        return self.text_desc

    @property
    def expans(self) -> list[Expan]:
        return [Expan(e.e) for e in self.expan_elems]

    @property
    def formatted_text(self) -> str:
        _text = re.sub(r'\n\s+', '\n', self.text_desc)
        return re.sub(r'(\S)·(\S)', r'\1 · \2', _text)

    @property
    def gaps(self) -> list[EpiDocElement]:
        return [EpiDocElement(gap) 
                for gap in self.get_desc('gap')]

    def get_desc_tokens(self, include_nested: bool = False) -> list[Token]:

        """
        :param include_nested: if true, returns all the descendant tokens,
        including tokens within tokens; if false, ignores tokens within 
        tokens, e.g. <num> within <w> in e.g. IIviro = duoviro

        :return: the descendant tokens
        """

        desc = map(Token, self.get_desc(AtomicTokenType.values()))

        if include_nested:
            return list(desc)
        else:
            def has_not_token_ancestor(t: Token) -> bool:
                return not t.has_ancestors_by_names(
                    AtomicTokenType.values(),
                    SetRelation.intersection
                )
            
            desc = map(Token, self.get_desc(AtomicTokenType.values()))
            
            return list(filter(has_not_token_ancestor, desc))        

    @property
    def id_carriers(self) -> list[EpiDocElement]:
        return list(chain(*[ab.id_carriers 
                            for ab in self.abs]))

    @staticmethod
    def _insert_w_inside_tag(element: EpiDocElement) -> EpiDocElement:

        """
        Enclose contents of `element` in <w> element. If already contains
        a <w> element returns the element unchanged
        """

        child_nodes = element.child_nodes
        w = EpiDocElement.create('w')

        for node in child_nodes:
            if isinstance(node, _Element):
                EpiDocElement(node).tail = ''
            w.append_element_or_text(node)

        element.remove_children()

        element.append_element_or_text(w)
        return element

    def insert_w_inside_name_and_num(
            self,
            ignore_if_contains_ws: bool = True) -> Edition:

        """
        Enclose contents of <name> and <num> tags in <w> tag,
        in place. By default does nothing if already contains a <w> 
        element.
        """
        for elemname in ['name', 'num']:

            for name in self.desc_elems_by_local_name(elemname):
                if name.contains('w') and ignore_if_contains_ws:
                    return self
                else:
                    self._insert_w_inside_tag(EpiDocElement(name))

        return self

    @property
    def is_empty(self) -> bool:

        """
        Return True if the edition is present but does 
        not contain any non-comment nodes
        """
        
        if self.get_attrib('supplied') == 'unsupplied':
            return True

        if self.has_only_whitespace:
            return True
        
        return all([ab.has_only_whitespace for ab in self.abs])

    @property
    def lang(self):
        return self.get_attrib('lang', XMLNS)

    @property
    def lbs(self) -> list[EpiDocElement]:
        return list(chain(*[ab.lbs for ab in self.abs]))

    @property
    def lgs(self) -> list[Ab]:
        
        """
        Returns all the <ab> elements in an edition 
        as a |list| of |Lg|.
        """

        return [Lg(element._e) 
            for element in self.get_desc_tei_elems(['lg'])]

    @property
    def ls(self) -> list[Ab]:
        
        """
        Returns all the <ab> elements in an edition 
        as a |list| of |L|s.
        """

        return [L(element._e) 
            for element in self.get_desc_tei_elems(['l'])]

    @property
    def n_id_elements(self) -> list[EpiDocElement]:
        
        """
        Get all the tokens in the edition that should 
        receive an `@n` id.
        """

<<<<<<< HEAD
        elems = self.get_desc_tei_elems(N_ID_Elements.values())
=======
        elems = self.get_desc_tei_elems(NIDElements.values())
>>>>>>> 89d027d5
        return list(map(EpiDocElement, elems))

    def prettify(
            self, 
            spaceunit: str, 
            number: int
            ) -> Edition:
        """
        Prettify the edition text. Since this is within xml:space = "preserve",
        this involves ignoring this directive.
        """
        prettify(
            spaceunit=spaceunit, 
            number=number, 
            edition=self
        )
        return self
    
    @property
    def resp(self) -> str | None:
        """
        Return the @resp attribute value for the edition
        """
        return self.get_attrib('resp')

    def set_ids(self, base: Base=52, compress: bool=True) -> None:
        """
        Put @xml:id on all elements of the edition,
        in place. There are two options, using either
        Base 52 or Base 100. Should keep any id that 
        already exist on an element.
        """

        for i, elem in enumerate(self.text_elems, 1):
            # Find out how long the element part of the ID should be
            elem_id_length = ids.elem_id_length_from_base(base)
            
            # Pad the element token ID with the correct amount for the base
            # Add 'wiggle room' digit
            elem_id = str(i).rjust(elem_id_length - 1, '0') + '0'

            # Stitch two IDs together
            id_xml = self.id_isic + '-' + elem_id

            # Set the ID, leave the compression to the element
            elem.set_id(
                id=id_xml, 
                base=base, 
                compress=compress
            )

    def set_n_ids(self, interval: int = 5) -> Edition:

        """
        Put @n on certain elements in the edition

        :param interval: the interval between ids, e.g. 
        with 5, it will be 5, 10, 15, 20 etc.
        """

        for i, elem in enumerate(self.n_id_elements, 1):
            if elem.get_attrib('n') != None:
                raise AttributeError(f'@n attribute already set '
                                 'on element {elem}.')
            val = i * interval
            elem.set_attrib('n', str(val))

        return self

    @property
    def subtype(self) -> Optional[str]:
        return self.get_attrib('subtype')

    @property
    def supplied(self) -> Sequence[BaseElement]:
        return [elem for elem in self.desc_elems 
            if elem.localname == 'supplied']

    @property
    def text_elems(self) -> list[EpiDocElement]:
        """
        All elements in the document responsible for carrying
        text information as part of the edition
        """
        elems = chain(*[ab.desc_elems for ab in self.abs])
        return list(map(EpiDocElement, elems))

    @property
    def textparts(self) -> list[TextPart]:
        return [TextPart(part) 
                for part in self.get_div_descendants('textpart')]

    def token_by_id(self, id: str) -> Token | None:

        """
        Return the token with the specified ID. Returns None
        if not found. Raises an error if more than one token 
        is found with the same ID.
        """

        result = [token for token in self.tokens_incl_nested
                  if token.id_xml == id]
        
        return maxone(result, None, True)

    @property
    def tokens_incl_nested(self) -> list[Token]:
        """
        :return: the descendant tokens including
        tokens within tokens, e.g. <num> within <w> 
        e.g. in an abbreviated token IIviro for duoviro
        """

        return [Token(word) 
                for word in self.get_desc_tokens(include_nested=False)]        

    @property
    def tokens_no_nested(self) -> list[Token]:
        """
        :return: the descendant tokens excluding
        tokens within tokens, e.g. <num> within <w> 
        e.g. in an abbreviated token IIviro for duoviro
        """

        return [Token(word) 
                for word in self.get_desc_tokens(include_nested=False)]

    @property
    def token_g_dividers(self) -> list[EpiDocElement]:
        return [EpiDocElement(boundary) for boundary 
            in self.get_desc('g')
        ]
    
    @property
    def tokens_leiden_str(self) -> str:
        return ' '.join([token.leiden_plus_form 
                         for token in self.tokens_no_nested])

    @property
    def tokens_normalized(self) -> list[Token]:

        """
        Returns list of tokens of the <div type="edition">.
        If the normalised form is an empty string,
        does not include the token.
        """

        return list(chain(*[ab.tokens_normalized 
                            for ab in self.abs]))

    @property
    def tokens_normalized_list_str(self) -> list[str]:
        return [token.normalized_form for token in self.tokens_no_nested]
    
    @property
    def tokens_normalized_str(self) -> str:
        return ' '.join(self.tokens_normalized_list_str)

    def tokenize(self) -> Optional[Edition]:
        for ab in self.abs:
            ab.tokenize()   

        for l in self.ls:
            l.tokenize()

        return self

    @property
    def w_tokens(self) -> list[Token]:
        return [Token(word) for word in self.get_desc(['w'])]
    <|MERGE_RESOLUTION|>--- conflicted
+++ resolved
@@ -47,11 +47,7 @@
     SubatomicTagType, 
     CompoundTokenType, 
     ContainerType,
-<<<<<<< HEAD
     N_ID_Elements
-=======
-    NIDElements
->>>>>>> 89d027d5
 )
 
 
@@ -431,11 +427,7 @@
         receive an `@n` id.
         """
 
-<<<<<<< HEAD
         elems = self.get_desc_tei_elems(N_ID_Elements.values())
-=======
-        elems = self.get_desc_tei_elems(NIDElements.values())
->>>>>>> 89d027d5
         return list(map(EpiDocElement, elems))
 
     def prettify(
